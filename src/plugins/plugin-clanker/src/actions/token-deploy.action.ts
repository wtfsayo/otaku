--- conflicted
+++ resolved
@@ -201,11 +201,8 @@
           vault: deployParams.vault,
           devBuy: deployParams.devBuy,
         },
-<<<<<<< HEAD
+
         walletPrivateKey
-=======
-        walletPrivateKey,
->>>>>>> 860dc3e6
       );
 
       // Prepare response
